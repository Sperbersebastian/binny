[![DOI](https://zenodo.org/badge/327396590.svg)](https://zenodo.org/badge/latestdoi/327396590)



# binny

## Quickstart
Here is a quick guide on the installation and test run of binny. Please check out the longer description below to set up binny on a cluster environment.
<<<<<<< HEAD
Make sure you have conda (and optionally, recommended mamba) installed.
=======

1) Clone this repository with git
```
git clone https://github.com/a-h-b/binny.git
```

2) Set up the run script, the snakemake and conda environments, and databases
```
cd binny
cp runscripts/binny_submit.sh binny
chmod 755 binny
mkdir -p conda
conda install -c conda-forge mamba
mamba create --prefix $PWD/conda/snakemake_env snakemake=6.9.1 mamba unzip -c conda-forge -c bioconda
./binny -i config/config.init.yaml 
```

3) Test run
```
./binny -l -n "TESTRUN" -r config/config.test.yaml
```

Please see the comments in `config/config.default.yaml` and the longer descriptions below to set up your own runs.

## Installing binny
For binny to work, you need [conda](https://www.anaconda.com/). 
>>>>>>> ba4a8d35

1) Clone this repository with git
```
git clone https://github.com/a-h-b/binny.git
cd binny
```

2) Optional configuration 
You can set the following fields in the config file `config/config.init.yaml`, or adjust the paths mentioned below. Or you can keep the default settings: By default, all dependencies will be put into `conda` in the `binny` directory.

a) Optional: Change config file with path for conda environments.
```
my_conda_path="absolute/path/to/conda/dir" #adjust path here
sed -i -e "s|conda_source: \"\"|conda_source: \"${my_conda_path}\"|g" config/config.*.yaml
```

<<<<<<< HEAD
b) Optional: If you already have environments for Snakemake, Prokka and/or Mantis, you can add them to the config file and binny will use them, e.g.:
(for Snakemake, if you have it already installed in your PATH set the param to `"in_path"`. By default, a new Snakemake env will be created in the binny dir)
```
my_prokka_env="absolute/path/to/prokka/env.yaml" or "my_named_prokka_env" #choose path/env here
my_mantis_env="absolute/path/to/mantis/env.yml" or "my_named_mantis_env" #choose path/env here
my_snakemake_env="absolute/path/to/snakemake/env" or "my_named_snakemake_env" or "in_path" #choose path/env here
sed -i -e "s|prokka_env: \"\"|prokka_env: \"${my_prokka_env}\"|g" \
       -e "s|mantis_env: \"\"|mantis_env: \"${my_mantis_env}\"|g" \
       -e "s|snakemake_env: \"\"|snakemake_env: \"${my_snakemake_env}\"|g" config/config.*.yaml
```
=======
4) Install snakemake via conda:
If you want to use snakemake via conda (and you've set SNAKEMAKE_VIA_CONDA to true), install the environment, as [recommended by Snakemake](https://snakemake.readthedocs.io/en/stable/getting_started/installation.html):
```
conda install -c conda-forge mamba
mkdir -p conda
if ! [ -x "$(command -v unzip)" ]; then
  mamba create --prefix $PWD/conda/snakemake_env snakemake=6.9.1 mamba unzip -c conda-forge -c bioconda
else
  mamba create --prefix $PWD/conda/snakemake_env snakemake=6.9.1 mamba -c conda-forge -c bioconda
fi
```
*Note*: binny will not work with snakemake versions up to 6.3.0 .

5) **optional**: Set permissions / PATH:
binny is meant to be used by multiple users. Set the permissions accordingly. I'd suggest:
* to have read access for all files for the users plus 
* execution rights for the binny file and the .sh scripts in the subfolder runscripts
* read, write and execution rights for the conda subfolder 
* to add the binny directory to your path. 
* It can also be useful to make the VARIABLE_CONFIG file not-writable, because you will always need it. The same goes for config.default.yaml once you've set the paths to the databases you want to use (see below).
>>>>>>> ba4a8d35

3) Install the snakemake and conda environments, and databases
```
./binny -i config/config.init.yaml 
```

3) Test run
```
./binny -l -n "TESTRUN" -r config/config.test.yaml
```
If all goes well, binny will run in the current session, load the conda environments, and make and fill a directory called `test_output`. A completed run should contain four fasta files with one bin each in `test_output/bins`. 
If you don't want to see binny's guts at this point, you can also run this with the -c or -f settings to submit to your cluster or start a tmux session (see How to run binny below). 

Please see the comments in `config/config.default.yaml` and the longer descriptions below to set up your own runs.

## Adjusting the VARIABLE_CONFIG
* Make sure to separate variable name and your setting with a tab
* SNAKEMAKE_VIA_CONDA - set this to true, if you don't have snakemake in your path and want to install it via conda. Leave empty, if you don't need an additional snakemake.
* SNAKEMAKE_EXTRA_ARGUMENTS - if you want to pass additional arguments to snakemake, put them here (e.g. --latency-wait=320 for slower file systems). Leave empty usually.
* LOADING_MODULES - insert a bash command to load modules, if you need them to run conda. Leave empty, if you don't need to load a module.
* SUBMIT_COMMAND - insert the bash command you'll usually use to submit a job to your cluster to run on a single cpu for a few days. You only need this, if you want to have the snakemake top instance running in a submitted job (`-c` option without `-x`). You alternatively have the option to run the snakemake top instance on the frontend via tmux (`-c -x`). Leave empty, if you want to use [tmux](https://github.com/tmux/tmux/wiki) and have it installed.
* BIND_JOBS_TO_MAIN - if you use the option to run the snakemake top instance in a submitted job and need to bind the other jobs to the same node, you can set this option to true. See FAQ below for more details.
* NODENAME_VAR - if you use the BIND_JOBS_TO_MAIN option, you need to let dadasnake know, how to access the node name (e.g.SLURMD_NODENAME on slurm).
* SCHEDULER - insert the name of the scheduler you want to use (currently `slurm`, `slurm_simple` or `sge`). This determines the cluster config given to snakemake, e.g. the cluster config file for slurm is config/slurm.config.yaml . Also check that the settings in this file are correct. If you have a different system, contact us ( https://github.com/a-h-b/binny/issues ).
* MAX_THREADS - set this to the maximum number of cores you want to be using in a run. If you don't set this, the default will be 50 (which is more than will be used). Users can override this setting at runtime.



## How to run binny
To run the binny, you need a config file, plus data: 
* The config file (in yaml format) is read by Snakemake to determine the inputs, arguments and outputs. 
* You need contigs in a fasta file and the alignments of metagenomic reads in bam format, or the contigs plus a tab-separated depth file. The paths have to be set in the config file. 

### Using the binny wrapper
As shown in the installation description above, binny can be run in a single step, by calling the binny executable. Since most of the configuration is done via the config file, the options are very limited. You can choose:
* `-c` : run binny *submitted to a cluster* and make a report (`-r`), or
* `-c -x` : run binny *in a tmux session, submitting jobs to a cluster* and make a report (`-r`), or
* `-l` : run binny *in the current terminal* and make a report (`-r`), or
* `-f` : run binny *in a tmux session on the frontend* (same as `-l -x`) and make a report (-r), or
* `-r` : just make a *report*, or 
* `-d` : run a *dryrun*, or 
* `-u` : *unlock* the output directory named in the config file (**only necessary, if a run was killed**)
* `-i` : *initialize the conda environments only* (**you should only need this during the installation**) 
It is strongly recommended to **first run a dryrun on a new configuration**, which will tell you within a few seconds and without submission to a cluster whether your chosen steps work together, the input files are where you want them, and your sample file is formatted correctly. In all cases you need the config file as the last argument. 
```
binny -d config.yaml
```
You can also set the number of cpus to maximally run at the same time with `-t`. The defaults (1 for local/frontend runs and 50 for clusters) are reasonable for many settings and if you don't know what this means, you probably don't have to worry. But you may want to decrease the numbers to match your environment's constraints.
You can add a name for your main job (`-n NAME`), e.g.:
```
binny -c -n MYBINNYrun -r config.yaml
```
Note that spaces in NAME are not allowed and dots will be replaced by underscores.

If you use the tmux flag, you can see the tmux process running by typing `tmux ls`. You can also see the progress by checking the stdandard error file `tail NAME_XXXXXXXXXX.stderr`.

Depending on your dataset and settings and your cluster's scheduler, the workflow will take a few minutes to hours to finish. 

### Running snakemake manually
Once metagenomic data and the config file are present, the workflow can be started from the binny directory by the snakemake command:
```
snakemake -s Snakefile --configfile /PATH/TO/YOUR/CONFIGFILE --use-conda
```
If you're using a computing cluster, add your cluster's submission command and the number of jobs you want to maximally run at the same time, e.g.:
```
snakemake -j 50 -s Snakefile --cluster "qsub -l h_rt={resources.runtime},h_vmem=8G -pe smp {threads} -cwd" --configfile /PATH/TO/YOUR/CONFIGFILE --use-conda 
```
This will submit most steps as their own job to your cluster's queue. The same can be achieved with a [cluster configuration](https://snakemake.readthedocs.io/en/stable/executing/cluster-cloud.html#cluster-execution):
```
snakemake -j 50 -s Snakefile --cluster-config PATH/TO/SCHEDULER.config.yaml --cluster "{cluster.call} {cluster.runtime}{resources.runtime} {cluster.mem_per_cpu}{resources.mem} {cluster.threads}{threads} {cluster.partition}" --configfile /PATH/TO/YOUR/CONFIGFILE --use-conda
```
If you want to share the conda installation with colleagues, use the `--conda-prefix` argument of Snakemake
```
snakemake -j 50 -s Snakefile --cluster-config PATH/TO/SCHEDULER.config.yaml --cluster "{cluster.call} {cluster.runtime}{params.runtime} {cluster.mem_per_cpu}{resources.mem} {cluster.threads}{threads} {cluster.partition}" --use-conda --conda-prefix /PATH/TO/YOUR/COMMON/CONDA/DIRECTORY
```
Depending on your dataset and settings, and your cluster's queue, the workflow will take a few minutes to days to finish.<|MERGE_RESOLUTION|>--- conflicted
+++ resolved
@@ -6,36 +6,7 @@
 
 ## Quickstart
 Here is a quick guide on the installation and test run of binny. Please check out the longer description below to set up binny on a cluster environment.
-<<<<<<< HEAD
 Make sure you have conda (and optionally, recommended mamba) installed.
-=======
-
-1) Clone this repository with git
-```
-git clone https://github.com/a-h-b/binny.git
-```
-
-2) Set up the run script, the snakemake and conda environments, and databases
-```
-cd binny
-cp runscripts/binny_submit.sh binny
-chmod 755 binny
-mkdir -p conda
-conda install -c conda-forge mamba
-mamba create --prefix $PWD/conda/snakemake_env snakemake=6.9.1 mamba unzip -c conda-forge -c bioconda
-./binny -i config/config.init.yaml 
-```
-
-3) Test run
-```
-./binny -l -n "TESTRUN" -r config/config.test.yaml
-```
-
-Please see the comments in `config/config.default.yaml` and the longer descriptions below to set up your own runs.
-
-## Installing binny
-For binny to work, you need [conda](https://www.anaconda.com/). 
->>>>>>> ba4a8d35
 
 1) Clone this repository with git
 ```
@@ -52,7 +23,6 @@
 sed -i -e "s|conda_source: \"\"|conda_source: \"${my_conda_path}\"|g" config/config.*.yaml
 ```
 
-<<<<<<< HEAD
 b) Optional: If you already have environments for Snakemake, Prokka and/or Mantis, you can add them to the config file and binny will use them, e.g.:
 (for Snakemake, if you have it already installed in your PATH set the param to `"in_path"`. By default, a new Snakemake env will be created in the binny dir)
 ```
@@ -63,35 +33,13 @@
        -e "s|mantis_env: \"\"|mantis_env: \"${my_mantis_env}\"|g" \
        -e "s|snakemake_env: \"\"|snakemake_env: \"${my_snakemake_env}\"|g" config/config.*.yaml
 ```
-=======
-4) Install snakemake via conda:
-If you want to use snakemake via conda (and you've set SNAKEMAKE_VIA_CONDA to true), install the environment, as [recommended by Snakemake](https://snakemake.readthedocs.io/en/stable/getting_started/installation.html):
-```
-conda install -c conda-forge mamba
-mkdir -p conda
-if ! [ -x "$(command -v unzip)" ]; then
-  mamba create --prefix $PWD/conda/snakemake_env snakemake=6.9.1 mamba unzip -c conda-forge -c bioconda
-else
-  mamba create --prefix $PWD/conda/snakemake_env snakemake=6.9.1 mamba -c conda-forge -c bioconda
-fi
-```
-*Note*: binny will not work with snakemake versions up to 6.3.0 .
-
-5) **optional**: Set permissions / PATH:
-binny is meant to be used by multiple users. Set the permissions accordingly. I'd suggest:
-* to have read access for all files for the users plus 
-* execution rights for the binny file and the .sh scripts in the subfolder runscripts
-* read, write and execution rights for the conda subfolder 
-* to add the binny directory to your path. 
-* It can also be useful to make the VARIABLE_CONFIG file not-writable, because you will always need it. The same goes for config.default.yaml once you've set the paths to the databases you want to use (see below).
->>>>>>> ba4a8d35
 
 3) Install the snakemake and conda environments, and databases
 ```
 ./binny -i config/config.init.yaml 
 ```
 
-3) Test run
+4) Test run
 ```
 ./binny -l -n "TESTRUN" -r config/config.test.yaml
 ```
