--- conflicted
+++ resolved
@@ -12,11 +12,7 @@
 db_path: "database"
 binning:
   binny:
-<<<<<<< HEAD
-    kmers: '4' # Input a list, e.g. '2,3,4'
-=======
-    kmers: '4'
->>>>>>> d7a26408
+    kmers: '2,3,4' # Input a list, e.g. '2,3,4'
     cutoff: 1000
   filtering:
     completeness: 70
